language: node_js

node_js:
  - "0.10"
  - "0.12"
<<<<<<< HEAD
=======
  - "iojs"
>>>>>>> edbb73ca

before_install:
- sudo add-apt-repository -y ppa:ubuntu-toolchain-r/test
- sudo apt-get update -q
- sudo apt-get install -y libstdc++6
<|MERGE_RESOLUTION|>--- conflicted
+++ resolved
@@ -3,10 +3,7 @@
 node_js:
   - "0.10"
   - "0.12"
-<<<<<<< HEAD
-=======
   - "iojs"
->>>>>>> edbb73ca
 
 before_install:
 - sudo add-apt-repository -y ppa:ubuntu-toolchain-r/test
