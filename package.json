{
<<<<<<< HEAD
  "name": "kartotherian",
  "version": "0.0.3",
  "description": "Renders map tiles",
=======
  "name": "service-template-node",
  "version": "0.2.3",
  "description": "A blueprint for MediaWiki REST API services",
>>>>>>> 06bf3ef8
  "main": "./app.js",
  "scripts": {
    "start": "service-runner",
    "test": "mocha",
    "docker-start": "service-runner docker-start",
    "docker-test": "service-runner docker-test",
    "coverage": "istanbul cover _mocha -- -R spec"
  },
  "repository": {
    "type": "git",
    "url": "git://github.com/kartotherian/kartotherian.git"
  },
  "keywords": [
    "REST",
    "API",
    "service template",
    "MediaWiki"
  ],
  "author": "Yuri Astrakhan <yurik@wikimedia.org>",
  "contributors": [
    "Max Semenik <msemenik@wikimedia.org>"
  ],
  "license": "Apache-2.0",
  "bugs": {
    "url": "https://phabricator.wikimedia.org/tag/maps/"
  },
  "homepage": "https://github.com/kartotherian/kartotherian",
  "dependencies": {
    "bluebird": "^3.1.1",
    "body-parser": "^1.14.2",
    "bunyan": "^1.5.1",
    "cassandra-uuid": "^0.0.2",
<<<<<<< HEAD
    "compression": "^1.5.1",
    "domino": "^1.0.18",
    "express": "^4.13.1",
    "js-yaml": "^3.3.1",
    "preq": "^0.4.4",
    "service-runner": "^0.2.1",

    "mapnik": "~3.4.0",
    "tilelive": "~5.8.2",
    "tilelive-bridge": "~1.4.0",
    "tilelive-vector": "~3.3.0",

    "kartotherian-core": "git+https://github.com/kartotherian/kartotherian-core.git",
    "kartotherian-server": "git+https://github.com/kartotherian/kartotherian-server.git",
    "kartotherian-autogen": "git+https://github.com/kartotherian/kartotherian-autogen.git",
    "kartotherian-demultiplexer": "git+https://github.com/kartotherian/kartotherian-demultiplexer.git",
    "kartotherian-cassandra": "git+https://github.com/kartotherian/kartotherian-cassandra.git",
    "kartotherian-layermixer": "git+https://github.com/kartotherian/kartotherian-layermixer.git",
    "kartotherian-overzoom": "git+https://github.com/kartotherian/kartotherian-overzoom.git",
    "osm-bright-source": "git+https://github.com/kartotherian/osm-bright.tm2source.git",
    "osm-bright-style": "git+https://github.com/kartotherian/osm-bright.tm2.git"
=======
    "compression": "^1.6.1",
    "domino": "^1.0.21",
    "express": "^4.13.3",
    "js-yaml": "^3.5.2",
    "preq": "^0.4.8",
    "service-runner": "^0.3.8"
>>>>>>> 06bf3ef8
  },
  "devDependencies": {
    "extend": "^3.0.0",
    "istanbul": "^0.4.2",
    "mocha": "^2.3.4",
    "mocha-jshint": "^2.2.6",
    "mocha-lcov-reporter": "^1.0.0",
    "swagger-router": "^0.3.4"
  },
  "deploy": {
    "target": "debian",
    "dependencies": {
      "_all": []
    }
  }
}<|MERGE_RESOLUTION|>--- conflicted
+++ resolved
@@ -1,13 +1,7 @@
 {
-<<<<<<< HEAD
   "name": "kartotherian",
-  "version": "0.0.3",
+  "version": "0.0.4",
   "description": "Renders map tiles",
-=======
-  "name": "service-template-node",
-  "version": "0.2.3",
-  "description": "A blueprint for MediaWiki REST API services",
->>>>>>> 06bf3ef8
   "main": "./app.js",
   "scripts": {
     "start": "service-runner",
@@ -40,13 +34,12 @@
     "body-parser": "^1.14.2",
     "bunyan": "^1.5.1",
     "cassandra-uuid": "^0.0.2",
-<<<<<<< HEAD
-    "compression": "^1.5.1",
-    "domino": "^1.0.18",
-    "express": "^4.13.1",
-    "js-yaml": "^3.3.1",
-    "preq": "^0.4.4",
-    "service-runner": "^0.2.1",
+    "compression": "^1.6.1",
+    "domino": "^1.0.21",
+    "express": "^4.13.3",
+    "js-yaml": "^3.5.2",
+    "preq": "^0.4.8",
+    "service-runner": "^0.3.8"
 
     "mapnik": "~3.4.0",
     "tilelive": "~5.8.2",
@@ -62,14 +55,6 @@
     "kartotherian-overzoom": "git+https://github.com/kartotherian/kartotherian-overzoom.git",
     "osm-bright-source": "git+https://github.com/kartotherian/osm-bright.tm2source.git",
     "osm-bright-style": "git+https://github.com/kartotherian/osm-bright.tm2.git"
-=======
-    "compression": "^1.6.1",
-    "domino": "^1.0.21",
-    "express": "^4.13.3",
-    "js-yaml": "^3.5.2",
-    "preq": "^0.4.8",
-    "service-runner": "^0.3.8"
->>>>>>> 06bf3ef8
   },
   "devDependencies": {
     "extend": "^3.0.0",
