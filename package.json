{
    "name": "tilelive-vector",
    "version": "0.1.5",
    "main": "./index.js",
    "description": "Vector tile => raster tile backend for tilelive",
    "repository": {
        "type": "git",
        "url": "git://github.com/mapbox/tilelive-vector.git"
    },
    "licenses": [
        {
            "type": "BSD"
        }
    ],
    "dependencies": {
<<<<<<< HEAD
        "mapnik": "1.2.x",
        "tilelive": "4.5.x",
        "underscore": "~1.5.2",
        "tar": "~0.1.18",
        "request": "~2.27.0",
        "url": "~0.7.9",
        "tilejson": "~0.6.0"
=======
        "mapnik": "https://github.com/mapnik/node-mapnik/tarball/master",
        "tilelive": "4.5.x"
>>>>>>> 44c42626
    },
    "devDependencies": {
        "mocha": "1.3.x"
    },
    "scripts": {
        "test": "mocha -R spec"
    },
    "engines": {
        "node": "0.6.x || 0.8.x || 0.10.x"
    }
}<|MERGE_RESOLUTION|>--- conflicted
+++ resolved
@@ -1,38 +1,33 @@
 {
-    "name": "tilelive-vector",
-    "version": "0.1.5",
-    "main": "./index.js",
-    "description": "Vector tile => raster tile backend for tilelive",
-    "repository": {
-        "type": "git",
-        "url": "git://github.com/mapbox/tilelive-vector.git"
-    },
-    "licenses": [
-        {
-            "type": "BSD"
-        }
-    ],
-    "dependencies": {
-<<<<<<< HEAD
-        "mapnik": "1.2.x",
-        "tilelive": "4.5.x",
-        "underscore": "~1.5.2",
-        "tar": "~0.1.18",
-        "request": "~2.27.0",
-        "url": "~0.7.9",
-        "tilejson": "~0.6.0"
-=======
-        "mapnik": "https://github.com/mapnik/node-mapnik/tarball/master",
-        "tilelive": "4.5.x"
->>>>>>> 44c42626
-    },
-    "devDependencies": {
-        "mocha": "1.3.x"
-    },
-    "scripts": {
-        "test": "mocha -R spec"
-    },
-    "engines": {
-        "node": "0.6.x || 0.8.x || 0.10.x"
+  "name": "tilelive-vector",
+  "version": "0.1.5",
+  "main": "./index.js",
+  "description": "Vector tile => raster tile backend for tilelive",
+  "repository": {
+    "type": "git",
+    "url": "git://github.com/mapbox/tilelive-vector.git"
+  },
+  "licenses": [
+    {
+      "type": "BSD"
     }
+  ],
+  "dependencies": {
+    "mapnik": "https://github.com/mapnik/node-mapnik/tarball/master",
+    "tilelive": "4.5.x",
+    "underscore": "~1.5.2",
+    "tar": "~0.1.18",
+    "request": "~2.27.0",
+    "url": "~0.7.9",
+    "tilejson": "~0.6.0"
+  },
+  "devDependencies": {
+    "mocha": "1.3.x"
+  },
+  "scripts": {
+    "test": "mocha -R spec"
+  },
+  "engines": {
+    "node": "0.6.x || 0.8.x || 0.10.x"
+  }
 }