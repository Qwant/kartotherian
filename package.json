--- conflicted
+++ resolved
@@ -1,10 +1,6 @@
 {
   "name": "abaculus",
-<<<<<<< HEAD
-  "version": "1.1.2",
-=======
-  "version": "1.2.0",
->>>>>>> fcbb0845
+  "version": "1.2.1",
   "description": "stitches map tiles together for high-res exporting from tm2",
   "main": "index.js",
   "scripts": {
