--- conflicted
+++ resolved
@@ -34,26 +34,16 @@
     "@kartotherian/autogen": "^0.0.10",
     "@kartotherian/babel": "^0.3.0",
     "@kartotherian/cassandra": "^0.2.1",
-<<<<<<< HEAD
     "@kartotherian/core": "https://github.com/QwantResearch/kartotherian_core.git#afe0a0a8",
-    "@kartotherian/geoshapes": "^0.0.13",
-=======
-    "@kartotherian/core": "^0.3.0",
     "@kartotherian/geoshapes": "^1.0.1",
->>>>>>> acd76edd
     "@kartotherian/layermixer": "^0.0.8",
     "@kartotherian/maki": "1.0.0",
     "@kartotherian/osm-bright-source": "^1.0.1",
     "@kartotherian/osm-bright-style": "^4.0.1",
     "@kartotherian/overzoom": "^0.0.16",
     "@kartotherian/postgres": "^0.0.11",
-<<<<<<< HEAD
     "@kartotherian/server": "https://github.com/QwantResearch/kartotherian_server.git#b6e5e8680f",
-    "@kartotherian/snapshot": "^0.5.0",
-=======
-    "@kartotherian/server": "^1.0.0",
     "@kartotherian/snapshot": "^1.0.2",
->>>>>>> acd76edd
     "@kartotherian/substantial": "^0.0.10",
     "@kartotherian/tilelive-tmsource": "~1.0.0",
     "@kartotherian/tilelive-vector": "^4.0.1",
