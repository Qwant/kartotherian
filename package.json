--- conflicted
+++ resolved
@@ -1,13 +1,7 @@
 {
-<<<<<<< HEAD
   "name": "kartotherian",
-  "version": "0.0.1",
+  "version": "0.0.2",
   "description": "Renders map tiles",
-=======
-  "name": "service-template-node",
-  "version": "0.2.1",
-  "description": "A blueprint for MediaWiki REST API services",
->>>>>>> a6d44bbf
   "main": "./app.js",
   "scripts": {
     "start": "service-runner",
@@ -26,17 +20,11 @@
     "service template",
     "MediaWiki"
   ],
-<<<<<<< HEAD
   "author": "Yuri Astrakhan <yurik@wikimedia.org>",
   "contributors": [
     "Max Semenik <msemenik@wikimedia.org>"
   ],
-  "license": "Apache2",
-=======
-  "author": "Wikimedia Service Team <services@wikimedia.org>",
-  "contributors": [],
   "license": "Apache-2.0",
->>>>>>> a6d44bbf
   "bugs": {
     "url": "https://phabricator.wikimedia.org/tag/maps/"
   },
@@ -48,36 +36,24 @@
     "cassandra-uuid": "^0.0.2",
     "compression": "^1.5.1",
     "domino": "^1.0.18",
-<<<<<<< HEAD
-    "express": "^4.12.3",
+    "express": "^4.13.1",
+    "js-yaml": "^3.3.1",
+    "preq": "^0.4.4",
+    "service-runner": "^0.2.1",
+
+    "minimist": "0.2.*",
+    "underscore": "^1.8.3",
+
     "leaflet": "~0.7.3",
     "mapnik": "~3.4.0",
-    "minimist": "0.2.*",
-    "node-uuid": "^1.4.3",
     "kartotherian-core": "git+https://github.com/kartotherian/kartotherian-core.git",
     "kartotherian-overzoom": "git+https://github.com/kartotherian/kartotherian-overzoom.git",
     "kartotherian-cassandra": "git+https://github.com/kartotherian/kartotherian-cassandra.git",
     "osm-bright-source": "git+https://github.com/kartotherian/osm-bright.tm2source.git",
     "osm-bright-style": "git+https://github.com/kartotherian/osm-bright.tm2.git",
-    "service-runner": "^0.1.8",
     "tilelive": "~5.8.2",
     "tilelive-bridge": "~1.4.0",
-    "tilelive-vector": "~3.3.0",
-    "underscore": "^1.8.3"
-  },
-  "devDependencies": {
-    "assert": "^1.3.0",
-    "istanbul": "^0.3.13",
-    "js-yaml": "^3.2.7",
-    "mocha": "^2.2.4",
-    "mocha-jshint": "0.0.9",
-    "mocha-lcov-reporter": "0.0.1",
-    "preq": "^0.4.1"
-=======
-    "express": "^4.13.1",
-    "js-yaml": "^3.3.1",
-    "preq": "^0.4.4",
-    "service-runner": "^0.2.1"
+    "tilelive-vector": "~3.3.0"
   },
   "devDependencies": {
     "extend": "^3.0.0",
@@ -86,7 +62,6 @@
     "mocha-jshint": "^2.2.3",
     "mocha-lcov-reporter": "^0.0.2",
     "swagger-router": "^0.1.1"
->>>>>>> a6d44bbf
   },
   "deploy": {
     "target": "debian",
