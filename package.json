--- conflicted
+++ resolved
@@ -79,13 +79,9 @@
     "@kartotherian/jobprocessor": "^1.0.1",
     "@kartotherian/tilelive-tmsource": "~1.0.0",
     "@mapbox/tilelive": "~5.12.2",
-<<<<<<< HEAD
-    "@mapbox/tilelive-bridge": "~2.3.1",
+    "@mapbox/tilelive-bridge": "~3.1.0",
     "@mapbox/mbtiles": "^0.9.0",
     "demultiplexer": "git+https://github.com/QwantResearch/demultiplexer.git"
-=======
-    "@mapbox/tilelive-bridge": "~3.1.0"
->>>>>>> 27d3f00e
   },
   "optionalDependencies": {
     "bunyan-prettystream": "*"
