--- conflicted
+++ resolved
@@ -30,7 +30,6 @@
     "url": "https://phabricator.wikimedia.org/tag/maps/"
   },
   "homepage": "https://github.com/kartotherian/kartotherian",
-<<<<<<< HEAD
   "kartotherian": {
     "registerSourceLibs": [
       "tilelive-bridge",
@@ -49,8 +48,6 @@
       "@kartotherian/snapshot"
     ]
   },
-=======
->>>>>>> cb5994b4
   "dependencies": {
     "bluebird": "^3.5.0",
     "body-parser": "^1.17.1",
@@ -69,31 +66,18 @@
     "tilelive-http": "~0.13.0",
     "@kartotherian/tilelive-vector": "~3.9.6",
     "tilejson": "^1.0.3",
-    "@kartotherian/core": "^0.1.1",
+    "@kartotherian/core": "^0.0.27",
     "@kartotherian/server": "^0.0.25",
     "@kartotherian/autogen": "^0.0.10",
     "@kartotherian/babel": "^0.0.7",
-<<<<<<< HEAD
-    "@kartotherian/cassandra": "git+https://github.com/kartotherian/cassandra.git#8f46b73",
-    "demultiplexer": "git+https://github.com/QwantResearch/demultiplexer.git",
-    "@kartotherian/layermixer": "^0.0.8",
-    "@kartotherian/overzoom": "^0.0.10",
-    "@kartotherian/tilelive-http": "^0.12.1",
-    "@kartotherian/maki": "^0.0.8",
-    "snapshot": "git+https://github.com/QwantResearch/snapshot.git",
-    "@mapbox/mapbox-studio-osm-bright": "git+https://github.com/openmaptiles/mapbox-studio-osm-bright.tm2.git"
-=======
     "@kartotherian/cassandra": "^0.0.15",
-    "@kartotherian/postgres": "^0.0.11",
     "@kartotherian/layermixer": "^0.0.8",
     "@kartotherian/overzoom": "^0.0.16",
-    "@kartotherian/substantial": "^0.0.10",
-    "@kartotherian/osm-bright-source": "^0.0.5",
-    "@kartotherian/osm-bright-style": "^2.1.4",
-    "@kartotherian/geoshapes": "^0.0.13",
     "@kartotherian/maki": "^0.0.10",
-    "@kartotherian/snapshot": "^0.3.5"
->>>>>>> cb5994b4
+    "@kartotherian/layermixer": "^0.0.8",
+    "@mapbox/mapbox-studio-osm-bright": "git+https://github.com/openmaptiles/mapbox-studio-osm-bright.tm2.git",
+    "demultiplexer": "git+https://github.com/QwantResearch/demultiplexer.git",
+    "snapshot": "git+https://github.com/QwantResearch/snapshot.git"
   },
   "optionalDependencies": {
     "bunyan-prettystream": "*"
