--- conflicted
+++ resolved
@@ -1,99 +1,5 @@
 #!/usr/bin/nodejs
 
-<<<<<<< HEAD
-'use strict';
-
-let yaml = require('js-yaml'),
-    pathLib = require('path'),
-    Promise = require('bluebird'),
-    fs = Promise.promisifyAll(require("fs")),
-    _ = require('underscore'),
-    qidx = require('quadtile-index'),
-    core = require('@kartotherian/core'),
-    yargs = require('yargs'),
-    checkType = require('@kartotherian/input-validator'),
-    jplib = require('@kartotherian/jobprocessor'),
-    JobProcessor = jplib.JobProcessor,
-    Job = jplib.Job,
-    tilerator = require('../routes/tilerator'),
-    Queue = require('../lib/Queue'),
-    common = require('../lib/common');
-
-const MBTILES_SOURCE_ID = 'mbtiles-file';
-
-let args = yargs
-    .usage('Usage: $0 [options]')
-    .options({
-        config: {
-            describe: 'YAML-formatted configuration file',
-            type: 'string',
-            nargs: 1,
-            coerce: function(arg) {
-                return loadYamlFile(arg).services[0].conf;
-            }
-        },
-        source: {
-            // default: 'sources.prod.yaml',
-            describe: 'YAML-formatted sources file',
-            type: 'string',
-            nargs: 1,
-            coerce: normalizePath
-        },
-        url: {
-            describe: 'Source URL',
-            type: 'string',
-            nargs: 1,
-            coerce: checkType.normalizeUrl
-        },
-        v: {
-            describe: 'Additional variable in YAML form. Use -v.varname value',
-            type: 'string',
-            nargs: 1,
-            coerce: yaml.safeLoad
-        },
-        p: {
-            describe: 'Additional param in YAML form. Use -p.paramname value',
-            type: 'string',
-            nargs: 1
-        },
-        j: {
-            describe: 'Use -j.jobparam value to enque a job into the que, or if dumptiles is set, to output list of tiles',
-            type: 'string',
-            nargs: 1
-        },
-        dumptiles: {
-            describe: 'output tile indexes to this file',
-            type: 'string'
-        },
-        dumprawidx: {
-            describe: 'forces file output to a single zoom, index only format',
-            type: 'boolean',
-            implies: 'dumptiles',
-            check: qidx.isValidZoom
-        },
-        dumpoverride: {
-            default: false,
-            describe: 'override file output if exists',
-            implies: 'dumptiles',
-            type: 'boolean'
-        },
-        verbose: {
-            default: false,
-            describe: 'be verbose',
-            type: 'boolean'
-        },
-        writeMbtiles: {
-            describe: 'File that will be used as .mbtiles storage (overwrites j.storageId and enforces j.parts=1) \
-                       Jobs will be processed synchronously.',
-            type: 'string',
-            nargs: 1,
-            coerce: normalizePath
-        }
-    })
-    .help('h')
-    .alias('h', 'help')
-    .argv;
-=======
 const yaml = require('js-yaml');
 const pathLib = require('path');
 const Promise = require('bluebird');
@@ -108,7 +14,8 @@
 const Queue = require('../lib/Queue');
 const common = require('../lib/common');
 
-const { JobProcessor } = jplib;
+const { JobProcessor, Job } = jplib;
+const MBTILES_SOURCE_ID = 'mbtiles-file';
 
 /**
  * Convert relative path to absolute, assuming current file is one
@@ -211,11 +118,17 @@
       describe: 'be verbose',
       type: 'boolean',
     },
+    writeMbtiles: {
+      describe: 'File that will be used as .mbtiles storage (overwrites j.storageId and enforces j.parts=1) \
+                 Jobs will be processed synchronously.',
+      type: 'string',
+      nargs: 1,
+      coerce: normalizePath
+    },
   })
   .help('h')
   .alias('h', 'help')
   .argv;
->>>>>>> 71bfd12e
 
 if (args.p && (!_.isObject(args.p) || _.isEmpty(args.p))) {
   exit('-p must be used with the parameter name, e.g.   -p.paramname value');
@@ -268,60 +181,47 @@
   }
 }
 if (args.writeMbtiles) {
-    app.conf.sources.push({
-        [MBTILES_SOURCE_ID]:{
-            'uri':'mbtiles://' + args.writeMbtiles,
-            'formats': ['pbf']
-        }
-    })
-    args.j['storageId'] = MBTILES_SOURCE_ID
-    args.j['parts'] = 1
+  app.conf.sources.push({
+      [MBTILES_SOURCE_ID]:{
+          'uri':'mbtiles://' + args.writeMbtiles,
+          'formats': ['pbf']
+      }
+  })
+  args.j['storageId'] = MBTILES_SOURCE_ID
+  args.j['parts'] = 1
 }
 
 let processSyncJob = function(j, sources){
-    console.log('Processing job Z='+j.zoom, ' size='+j.size);
-    let jp = new JobProcessor(sources, {data: j}, app.metrics);
-    jp.initSources();
-    jp.tileStore.startWriting(() => undefined);
-    jp.initSources = (() => undefined); // Ugly hack so that sources are not reinitialized
-    return new Promise(function(resolve, reject) {
-        jp.runAsync()
-            .then(()=>
-                jp.tileStore.stopWriting(()=>{
-                    console.log('Sync job done');
-                    resolve();
-            }))
-            .catch(reject);
-    });
+  console.log('Processing job Z='+j.zoom, ' size='+j.size);
+  let jp = new JobProcessor(sources, {data: j}, app.metrics);
+  jp.initSources();
+  jp.tileStore.startWriting(() => undefined);
+  jp.initSources = (() => undefined); // Ugly hack so that sources are not reinitialized
+  return new Promise(function(resolve, reject) {
+    jp.runAsync()
+      .then(()=>
+          jp.tileStore.stopWriting(()=>{
+              console.log('Sync job done');
+              resolve();
+      }))
+      .catch(reject);
+  });
 };
 
-<<<<<<< HEAD
-return tilerator.bootstrap(app).then(function() {
-    let sources = new core.Sources();
-    return sources.init(app.conf.variables, app.conf.sources);
-}).then(function (sources) {
-    core.setSources(sources);
-    if (args.j) {
-        let job = common.paramsToJob(args.j, sources);
-
-        if (args.writeMbtiles) {
-            job = new Job(job);
-            let jobs = job.expandJobs();
-            console.log(jobs.length + ' jobs to run, writing to ' + args.writeMbtiles);
-            return Promise.resolve(jobs).each(j => processSyncJob(j, sources));
-        }
-
-        if (args.dumptiles) {
-            let jp = new JobProcessor(sources, {data: job}, app.metrics);
-=======
 tilerator.bootstrap(app).then(() => {
   const sources = new core.Sources();
   return sources.init(app.conf.variables, app.conf.sources);
 }).then((sources) => {
   core.setSources(sources);
   if (args.j) {
-    const job = common.paramsToJob(args.j, sources);
->>>>>>> 71bfd12e
+    let job = common.paramsToJob(args.j, sources);
+
+    if (args.writeMbtiles) {
+      job = new Job(job);
+      let jobs = job.expandJobs();
+      console.log(jobs.length + ' jobs to run, writing to ' + args.writeMbtiles);
+      return Promise.resolve(jobs).each(j => processSyncJob(j, sources));
+    }
 
     if (args.dumptiles) {
       const jp = new JobProcessor(sources, { data: job }, app.metrics);
