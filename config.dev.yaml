--- conflicted
+++ resolved
@@ -18,11 +18,7 @@
 
 # Statsd metrics reporter
 metrics:
-<<<<<<< HEAD
-  type: info
-=======
-  #type: log
->>>>>>> 06bf3ef8
+  #type: info
   #host: localhost
   #port: 8125
 
@@ -53,15 +49,6 @@
       # no_proxy_list:
       #   - domain1.com
       #   - domain2.org
-<<<<<<< HEAD
-
-      # Uncomment to restrict connections to localhost only
-      # interface: localhost
-
-      # Kartotherian variables and sources
-      variables: ../variables.yaml
-      sources: ../sources.yaml
-=======
       # the list of incoming request headers that can be logged; if left empty,
       # the following headers are allowed: cache-control, content-length,
       # content-type, if-match, user-agent, x-request-id
@@ -72,4 +59,10 @@
       #   - if-match
       #   - user-agent
       #   - x-request-id
->>>>>>> 06bf3ef8
+
+      # Uncomment to restrict connections to localhost only
+      # interface: localhost
+
+      # Kartotherian variables and sources
+      variables: ../variables.yaml
+      sources: ../sources.yaml