const pathLib = require('path');
const Promise = require('bluebird');
const _ = require('underscore');
const express = require('express');
const yaml = require('js-yaml');
const Queue = require('../lib/Queue');
const common = require('../lib/common');
const checkType = require('@kartotherian/input-validator');
const Err = require('@kartotherian/err');
const core = require('@kartotherian/core');
const server = require('@kartotherian/server');
const info = require('../package.json');
const { JobProcessor } = require('@kartotherian/jobprocessor');
const bodyParser = require('body-parser');

let jobProcessor;
let queue;

function reportAsync(res, task, isYaml) {
  let format;
  let type;
  if (!isYaml) {
    format = value => JSON.stringify(value, null, '  ');
    type = 'application/json';
  } else {
    format = value => yaml.safeDump(value, { skipInvalid: true });
    type = 'text/plain';
  }
  return Promise
    .try(() => {
      if (!queue) {
        throw new Err('Tilerator has not yet initialized');
      }
    })
    .then(task)
    .then((val) => {
      // log of all requests's responses as 'info'
      core.log('info', val);
      return format(val);
    }, (err) => {
      core.log('warn', err);
      return format({ error: err.message, stack: err.stack });
    })
    .then((str) => {
      res.type(type).send(str);
    });
}

function onSetInfo(req, res) {
  reportAsync(res, () => {
    const sources = core.getSources();
    const generator = sources.getHandlerById(req.params.generatorId);
    const storage = sources.getHandlerById(req.params.storageId);
    checkType(req.query, 'tiles', 'string-array');

    return generator.getInfoAsync().then((innerInfo) => {
      if (req.query.tiles) {
        // eslint-disable-next-line no-param-reassign
        innerInfo.tiles = req.query.tiles;
      }
      return storage.putInfoAsync(innerInfo);
    });
  });
}

function updateSourcesFromYaml(sourceYaml) {
  const src = yaml.safeLoad(sourceYaml);
  if (!src) {
    throw new Err('Bad sources value');
  }
  return core.getSources().loadSourcesAsync(src);
}

function onSources(req, res) {
  reportAsync(res, () => {
    if (req.method === 'POST') {
      if (!req.body) {
        throw new Err('No sources given');
      }
      return updateSourcesFromYaml(req.body);
    }
    return core.getSources().getSourceConfigs();
  }, true);
}

function onVariables(req, res) {
  reportAsync(res, () => _.keys(core.getSources().getVariables()));
}

function onEnque(req, res) {
  reportAsync(res, () => Promise.try(() => {
    if (typeof req.body === 'string') {
      return updateSourcesFromYaml(req.body);
    }
    return undefined;
  }).then(() => {
    const params = req.query;
    const job = common.paramsToJob(params, core.getSources());

    return common.enqueJob(queue, job, params);
  }));
}

function onStop(req, res) {
  const seconds = (req.params.seconds || 60);
  reportAsync(res, () => {
    if (jobProcessor) {
      // tell the current job processor to stop midway
      jobProcessor.shutdown();
    }
    return queue.shutdownAsync(seconds * 1000);
  }).then(() => {
    core.log('warn', `Manual shutdown with timeout=${seconds}`);
    process.exit(1);
  });
}

function onCleanup(req, res) {
  reportAsync(res, () => queue.cleanup({
    type: req.params.type,
    jobId: req.params.jobId,
    minutesSinceUpdate: req.params.minutes,
    sources: core.getSources(),
    updateSources: req.query.updateSources,
  }));
}


function startup(app) {
<<<<<<< HEAD

    return startup.bootstrap(app).then(() => {
        if (app.conf.daemonOnly && app.conf.uiOnly) {
            throw new Err('daemonOnly and uiOnly config params may not be both true');
        }
        core.metrics.increment('init');
        let sources = new core.Sources();
        return sources.init(app.conf.variables, app.conf.sources);
    }).then(sources => {
        core.setSources(sources);
        let jobHandler;
        if (!app.conf.uiOnly) {
            jobHandler = (job, callback) => {
                Promise.try(() => {
                    if (jobProcessor) {
                        core.log('warn', 'Another handler is already running');
                    }
                    jobProcessor = new JobProcessor(sources, job, core.metrics, queue);
                    return jobProcessor.runAsync();
                }).catch(err => {
                    core.metrics.increment('joberror');
                    throw err;
                }).finally(() => {
                    jobProcessor = undefined;
                }).nodeify(callback);
            };
        }
        queue = new Queue(app, jobHandler);

        if (!app.conf.daemonOnly) {
            let textParser = require('body-parser').text();
            app.use('/sources', textParser, onSources);

            let router = express.Router();
            router.post('/add', textParser, onEnque);
            router.post('/stop', onStop);
            router.post('/stop/:seconds(\\d+)', onStop);
            router.post('/cleanup', onCleanup);
            router.post('/cleanup/:jobId(\\d+)', onCleanup);
            router.post('/cleanup/:type/:minutes(\\d+)', onCleanup);
            router.post('/setinfo/:generatorId/:storageId', onSetInfo);
            router.get('/variables', onVariables);
            app.use('/', router);

            // Init kartotherian web server
            app.use('/', express.static(pathLib.resolve(__dirname, '../static'), {index: 'admin.html'}));
            return server.init({
                core: core,
                app: app,
                requestHandlers: core.loadNpmModules('requestHandlers')
            });
        }
    }).catch(err => {
        core.log('fatal', core.errToStr(err));
        process.exit(1);
    }).return(); // avoid app.js's default route initialization

=======
  return startup.bootstrap(app).then(() => {
    if (app.conf.daemonOnly && app.conf.uiOnly) {
      throw new Err('daemonOnly and uiOnly config params may not be both true');
    }
    core.metrics.increment('init');
    const sources = new core.Sources();
    return sources.init(app.conf);
  }).then((sources) => {
    core.setSources(sources);
    let jobHandler;
    if (!app.conf.uiOnly) {
      jobHandler = (job, callback) => {
        Promise.try(() => {
          if (jobProcessor) {
            core.log('warn', 'Another handler is already running');
          }
          jobProcessor = new JobProcessor(sources, job, core.metrics, queue);
          return jobProcessor.runAsync();
        }).catch((err) => {
          core.metrics.increment('joberror');
          throw err;
        }).finally(() => {
          jobProcessor = undefined;
        }).nodeify(callback);
      };
    }
    queue = new Queue(app, jobHandler);

    if (!app.conf.daemonOnly) {
      const textParser = bodyParser.text();
      app.use('/sources', textParser, onSources);

      const router = express.Router();
      router.post('/add', textParser, onEnque);
      router.post('/stop', onStop);
      router.post('/stop/:seconds(\\d+)', onStop);
      router.post('/cleanup', onCleanup);
      router.post('/cleanup/:jobId(\\d+)', onCleanup);
      router.post('/cleanup/:type/:minutes(\\d+)', onCleanup);
      router.post('/setinfo/:generatorId/:storageId', onSetInfo);
      router.get('/variables', onVariables);
      app.use('/', router);

      // Init kartotherian web server
      app.use('/', express.static(pathLib.resolve(__dirname, '../static'), { index: 'admin.html' }));
      return server.init({
        core,
        app,
      });
    }
    return undefined;
  }).catch((err) => {
    core.log('fatal', core.errToStr(err));
    process.exit(1);
  })
    .return(); // avoid app.js's default route initialization
>>>>>>> 71bfd12e
}

startup.bootstrap = function bootstrap(app) {
  return Promise.try(() => {
    core.init(
      app, info.kartotherian, pathLib.resolve(__dirname, '..'),
      // eslint-disable-next-line global-require,import/no-dynamic-require
      module => require(module),
      module => require.resolve(module)
    );
  });
};

module.exports = startup;<|MERGE_RESOLUTION|>--- conflicted
+++ resolved
@@ -127,65 +127,6 @@
 
 
 function startup(app) {
-<<<<<<< HEAD
-
-    return startup.bootstrap(app).then(() => {
-        if (app.conf.daemonOnly && app.conf.uiOnly) {
-            throw new Err('daemonOnly and uiOnly config params may not be both true');
-        }
-        core.metrics.increment('init');
-        let sources = new core.Sources();
-        return sources.init(app.conf.variables, app.conf.sources);
-    }).then(sources => {
-        core.setSources(sources);
-        let jobHandler;
-        if (!app.conf.uiOnly) {
-            jobHandler = (job, callback) => {
-                Promise.try(() => {
-                    if (jobProcessor) {
-                        core.log('warn', 'Another handler is already running');
-                    }
-                    jobProcessor = new JobProcessor(sources, job, core.metrics, queue);
-                    return jobProcessor.runAsync();
-                }).catch(err => {
-                    core.metrics.increment('joberror');
-                    throw err;
-                }).finally(() => {
-                    jobProcessor = undefined;
-                }).nodeify(callback);
-            };
-        }
-        queue = new Queue(app, jobHandler);
-
-        if (!app.conf.daemonOnly) {
-            let textParser = require('body-parser').text();
-            app.use('/sources', textParser, onSources);
-
-            let router = express.Router();
-            router.post('/add', textParser, onEnque);
-            router.post('/stop', onStop);
-            router.post('/stop/:seconds(\\d+)', onStop);
-            router.post('/cleanup', onCleanup);
-            router.post('/cleanup/:jobId(\\d+)', onCleanup);
-            router.post('/cleanup/:type/:minutes(\\d+)', onCleanup);
-            router.post('/setinfo/:generatorId/:storageId', onSetInfo);
-            router.get('/variables', onVariables);
-            app.use('/', router);
-
-            // Init kartotherian web server
-            app.use('/', express.static(pathLib.resolve(__dirname, '../static'), {index: 'admin.html'}));
-            return server.init({
-                core: core,
-                app: app,
-                requestHandlers: core.loadNpmModules('requestHandlers')
-            });
-        }
-    }).catch(err => {
-        core.log('fatal', core.errToStr(err));
-        process.exit(1);
-    }).return(); // avoid app.js's default route initialization
-
-=======
   return startup.bootstrap(app).then(() => {
     if (app.conf.daemonOnly && app.conf.uiOnly) {
       throw new Err('daemonOnly and uiOnly config params may not be both true');
@@ -234,6 +175,7 @@
       return server.init({
         core,
         app,
+        requestHandlers: core.loadNpmModules('requestHandlers')
       });
     }
     return undefined;
@@ -242,7 +184,6 @@
     process.exit(1);
   })
     .return(); // avoid app.js's default route initialization
->>>>>>> 71bfd12e
 }
 
 startup.bootstrap = function bootstrap(app) {
