'use strict';


var http = require('http');
var BBPromise = require('bluebird');
var express = require('express');
var compression = require('compression');
var bodyParser = require('body-parser');
var fs = BBPromise.promisifyAll(require('fs'));
var sUtil = require('./lib/util');
var packageInfo = require('./package.json');
var yaml = require('js-yaml');


/**
 * Creates an express app and initialises it
 * @param {Object} options the options to initialise the app with
 * @return {bluebird} the promise resolving to the app object
 */
function initApp(options) {

    // the main application object
    var app = express();

    // get the options and make them available in the app
    app.logger = options.logger;    // the logging device
    app.metrics = options.metrics;  // the metrics
    app.conf = options.config;      // this app's config options
    app.info = packageInfo;         // this app's package info

    // ensure some sane defaults
    if(!app.conf.port) { app.conf.port = 8888; }
    if(!app.conf.interface) { app.conf.interface = '0.0.0.0'; }
    if(app.conf.compression_level === undefined) { app.conf.compression_level = 3; }
    if(app.conf.cors === undefined) { app.conf.cors = '*'; }
    if(app.conf.csp === undefined) {
        app.conf.csp =
            "default-src 'self'; object-src 'none'; media-src *; img-src *; style-src *; frame-ancestors 'self'";
    }

    // set outgoing proxy
    if(app.conf.proxy) {
        process.env.HTTP_PROXY = app.conf.proxy;
        // if there is a list of domains which should
        // not be proxied, set it
        if(app.conf.no_proxy_list) {
            if(Array.isArray(app.conf.no_proxy_list)) {
                process.env.NO_PROXY = app.conf.no_proxy_list.join(',');
            } else {
                process.env.NO_PROXY = app.conf.no_proxy_list;
            }
        }
    }

    // set up header whitelisting for logging
    if(!app.conf.log_header_whitelist) {
        app.conf.log_header_whitelist = [
                'cache-control', 'content-type', 'content-length', 'if-match',
                'user-agent', 'x-request-id'
        ];
    }
    app.conf.log_header_whitelist = new RegExp('^(?:' + app.conf.log_header_whitelist.map(function(item) {
        return item.trim();
    }).join('|') + ')$', 'i');

    // set up the spec
    if(!app.conf.spec) {
        app.conf.spec = __dirname + '/spec.yaml';
    }
    if(app.conf.spec.constructor !== Object) {
        try {
            app.conf.spec = yaml.safeLoad(fs.readFileSync(app.conf.spec));
        } catch(e) {
            app.logger.log('warn/spec', 'Could not load the spec: ' + e);
            app.conf.spec = {};
        }
    }
    if(!app.conf.spec.swagger) {
        app.conf.spec.swagger = '2.0';
    }
    if(!app.conf.spec.info) {
        app.conf.spec.info = {
            version: app.info.version,
            title: app.info.name,
            description: app.info.description
        };
    }
    app.conf.spec.info.version = app.info.version;
    if(!app.conf.spec.paths) {
        app.conf.spec.paths = {};
    }

    // set the CORS and CSP headers
    app.all('*', function(req, res, next) {
        if(app.conf.cors !== false) {
            res.header('access-control-allow-origin', app.conf.cors);
            res.header('access-control-allow-headers', 'accept, x-requested-with, content-type');
            res.header('access-control-expose-headers', 'etag');
        }
        if(app.conf.csp !== false) {
            res.header('x-xss-protection', '1; mode=block');
            res.header('x-content-type-options', 'nosniff');
            res.header('x-frame-options', 'SAMEORIGIN');
            res.header('content-security-policy', app.conf.csp);
            res.header('x-content-security-policy', app.conf.csp);
            res.header('x-webkit-csp', app.conf.csp);
        }
<<<<<<< HEAD
        res.header('X-XSS-Protection', '1; mode=block');
        res.header('X-Content-Type-Options', 'nosniff');
        res.header('X-Frame-Options', 'SAMEORIGIN');

        // TODO: Uncomment once we figure out the needed CSP setting in config
        // res.header('Content-Security-Policy', app.conf.csp);
        // res.header('X-Content-Security-Policy', app.conf.csp);
        // res.header('X-WebKit-CSP', app.conf.csp);

=======
>>>>>>> 06bf3ef8
        sUtil.initAndLogRequest(req, app);
        next();
    });

    // disable the X-Powered-By header
    app.set('x-powered-by', false);
    // disable the ETag header - users should provide them!
    app.set('etag', false);
    // enable compression
    app.use(compression({level: app.conf.compression_level}));
    // use the JSON body parser
    app.use(bodyParser.json());
    // use the application/x-www-form-urlencoded parser
    app.use(bodyParser.urlencoded({extended: true}));

    return BBPromise.resolve(app);

}


/**
 * Loads all routes declared in routes/ into the app
 * @param {Application} app the application object to load routes into
 * @returns {bluebird} a promise resolving to the app object
 */
function loadRoutes (app) {

    // get the list of files in routes/
    return fs.readdirAsync(__dirname + '/routes').map(function(fname) {
        return BBPromise.try(function() {
            // ... and then load each route
            // but only if it's a js file
            if(!/\.js$/.test(fname)) {
                return undefined;
            }
            // import the route file
            var route = require(__dirname + '/routes/' + fname);
            return route(app);
        }).then(function(route) {
            if(route === undefined) {
                return undefined;
            }
            // check that the route exports the object we need
            if(route.constructor !== Object || !route.path || !route.router || !(route.api_version || route.skip_domain)) {
                throw new TypeError('routes/' + fname + ' does not export the correct object!');
            }
            // wrap the route handlers with Promise.try() blocks
            sUtil.wrapRouteHandlers(route.router);
            // determine the path prefix
            var prefix = '';
            if(!route.skip_domain) {
                prefix = '/:domain/v' + route.api_version;
            }
            // all good, use that route
            app.use(prefix + route.path, route.router);
        });
    }).then(function () {
        // catch errors
        sUtil.setErrorHandler(app);
        // route loading is now complete, return the app object
        return BBPromise.resolve(app);
    });

}


/**
 * Creates and start the service's web server
 * @param {Application} app the app object to use in the service
 * @returns {bluebird} a promise creating the web server
 */
function createServer(app) {

    // return a promise which creates an HTTP server,
    // attaches the app to it, and starts accepting
    // incoming client requests
    var server;
    return new BBPromise(function (resolve) {
        server = http.createServer(app).listen(
            app.conf.port,
            app.conf.interface,
            resolve
        );
    }).then(function () {
        app.logger.log('info',
            'Worker ' + process.pid + ' listening on ' + app.conf.interface + ':' + app.conf.port);
        return server;
    });

}


/**
 * The service's entry point. It takes over the configuration
 * options and the logger- and metrics-reporting objects from
 * service-runner and starts an HTTP server, attaching the application
 * object to it.
 */
module.exports = function(options) {

    return initApp(options)
    .then(loadRoutes)
    .then(createServer);

};
<|MERGE_RESOLUTION|>--- conflicted
+++ resolved
@@ -105,18 +105,6 @@
             res.header('x-content-security-policy', app.conf.csp);
             res.header('x-webkit-csp', app.conf.csp);
         }
-<<<<<<< HEAD
-        res.header('X-XSS-Protection', '1; mode=block');
-        res.header('X-Content-Type-Options', 'nosniff');
-        res.header('X-Frame-Options', 'SAMEORIGIN');
-
-        // TODO: Uncomment once we figure out the needed CSP setting in config
-        // res.header('Content-Security-Policy', app.conf.csp);
-        // res.header('X-Content-Security-Policy', app.conf.csp);
-        // res.header('X-WebKit-CSP', app.conf.csp);
-
-=======
->>>>>>> 06bf3ef8
         sUtil.initAndLogRequest(req, app);
         next();
     });
